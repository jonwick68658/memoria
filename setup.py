#!/usr/bin/env python3
"""
Setup script for Memoria - AI Memory System
"""

from setuptools import setup, find_packages
import os
import re

def read_version():
    """Read version from __init__.py"""
    here = os.path.abspath(os.path.dirname(__file__))
    with open(os.path.join(here, 'src', 'memoria', '__init__.py'), 'r') as f:
        content = f.read()
        version_match = re.search(r"^__version__ = ['\"]([^'\"]*)['\"]", content, re.M)
        if version_match:
            return version_match.group(1)
    raise RuntimeError("Unable to find version string.")

def read_requirements(filename):
    """Read requirements from file."""
    with open(filename, 'r') as f:
        return [line.strip() for line in f if line.strip() and not line.startswith('#')]

def read_long_description():
    """Read long description from README."""
    with open('README.md', 'r', encoding='utf-8') as f:
        return f.read()

setup(
    name="memoria-ai",
    version=read_version(),
    author="Memoria Team",
    author_email="team@memoria.ai",
    description="AI-powered memory system for intelligent conversations",
    long_description=read_long_description(),
    long_description_content_type="text/markdown",
    url="https://github.com/memoria-ai/memoria",
    project_urls={
        "Documentation": "https://docs.memoria.ai",
<<<<<<< HEAD
        "Source": "https://github.com/memoria-ai/memoria",
        "Tracker": "https://github.com/memoria-ai/memoria/issues",
        "Commercial Licensing": "mailto:team@memoria.ai",
=======
        "Source": "https://github.com/jonwick68658/memoria",
        "Tracker": "https://github.com/jonwick68658/memoria/issues",
>>>>>>> 88d75891
    },
    packages=find_packages(where="src"),
    package_dir={"": "src"},
    classifiers=[
        "Development Status :: 4 - Beta",
        "Intended Audience :: Developers",
        "License :: OSI Approved :: GNU Affero General Public License v3",
        "Operating System :: OS Independent",
        "Programming Language :: Python :: 3",
        "Programming Language :: Python :: 3.8",
        "Programming Language :: Python :: 3.9",
        "Programming Language :: Python :: 3.10",
        "Programming Language :: Python :: 3.11",
        "Programming Language :: Python :: 3.12",
        "Topic :: Software Development :: Libraries :: Python Modules",
        "Topic :: Scientific/Engineering :: Artificial Intelligence",
        "Topic :: Database",
    ],
    python_requires=">=3.8",
    install_requires=[
        "fastapi>=0.104.0",
        "uvicorn>=0.24.0",
        "pydantic>=2.5.0",
        "sqlalchemy>=2.0.0",
        "alembic>=1.12.0",
        "redis>=5.0.0",
        "celery>=5.3.0",
        "python-jose[cryptography]>=3.3.0",
        "passlib[bcrypt]>=1.7.4",
        "python-dotenv>=1.0.0",
        "httpx>=0.25.0",
        "openai>=1.3.0",
        "anthropic>=0.7.0",
        "tiktoken>=0.5.0",
        "sentence-transformers>=2.2.0",
        "faiss-cpu>=1.7.0",
        "numpy>=1.24.0",
        "langchain>=0.0.350",
        "langchain-openai>=0.0.2",
        "langchain-anthropic>=0.1.0",
        "chromadb>=0.4.0",
        "structlog>=23.2.0",
        "prometheus-client>=0.19.0",
        "cryptography>=41.0.0",
        "bcrypt>=4.1.0",
        "requests>=2.31.0",
        "aiohttp>=3.9.0",
        "websockets>=12.0",
        "sse-starlette>=1.6.0",
        "schedule>=1.2.0",
        "typer>=0.9.0",
        "click>=8.1.0",
        "jinja2>=3.1.0",
        "psycopg[binary]>=3.1.0",
        "pgvector>=0.2.0",
    ],
    extras_require={
        "dev": [
            "pytest>=7.4.0",
            "pytest-asyncio>=0.21.0",
            "pytest-cov>=4.1.0",
            "black>=23.11.0",
            "isort>=5.12.0",
            "mypy>=1.7.0",
            "pre-commit>=3.5.0",
            "factory-boy>=3.3.0",
            "faker>=20.0.0",
            "freezegun>=1.3.0",
            "responses>=0.24.0",
            "pytest-mock>=3.12.0",
            "coverage>=7.3.0",
            "bandit>=1.7.0",
            "safety>=2.3.0",
            "twine>=4.0.0",
            "wheel>=0.42.0",
            "build>=1.0.0",
        ],
        "postgres": ["psycopg2-binary>=2.9.0"],
        "mysql": ["PyMySQL>=1.1.0"],
        "sqlite": [],
        "cloud": [
            "boto3>=1.34.0",
            "azure-storage-blob>=12.19.0",
            "google-cloud-storage>=2.10.0",
        ],
        "monitoring": [
            "sentry-sdk>=1.38.0",
            "datadog>=0.47.0",
            "newrelic>=9.2.0",
        ],
        "vector-stores": [
            "weaviate-client>=3.25.0",
            "qdrant-client>=1.6.0",
            "pinecone-client>=2.2.0",
        ],
        "all": [
            "psycopg2-binary>=2.9.0",
            "boto3>=1.34.0",
            "azure-storage-blob>=12.19.0",
            "google-cloud-storage>=2.10.0",
            "sentry-sdk>=1.38.0",
            "datadog>=0.47.0",
            "newrelic>=9.2.0",
            "weaviate-client>=3.25.0",
            "qdrant-client>=1.6.0",
            "pinecone-client>=2.2.0",
        ],
    },
    entry_points={
        "console_scripts": [
            "memoria=memoria.cli:main",
            "memoria-server=memoria.server:main",
            "memoria-migrate=memoria.migrations:main",
        ],
    },
    include_package_data=True,
    package_data={
        "memoria": [
            "templates/*.html",
            "static/css/*.css",
            "static/js/*.js",
            "static/img/*",
            "migrations/*.py",
            "config/*.yaml",
            "config/*.json",
        ],
    },
    zip_safe=False,
)<|MERGE_RESOLUTION|>--- conflicted
+++ resolved
@@ -38,14 +38,8 @@
     url="https://github.com/memoria-ai/memoria",
     project_urls={
         "Documentation": "https://docs.memoria.ai",
-<<<<<<< HEAD
         "Source": "https://github.com/memoria-ai/memoria",
         "Tracker": "https://github.com/memoria-ai/memoria/issues",
-        "Commercial Licensing": "mailto:team@memoria.ai",
-=======
-        "Source": "https://github.com/jonwick68658/memoria",
-        "Tracker": "https://github.com/jonwick68658/memoria/issues",
->>>>>>> 88d75891
     },
     packages=find_packages(where="src"),
     package_dir={"": "src"},
